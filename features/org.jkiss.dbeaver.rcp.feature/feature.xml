<?xml version="1.0" encoding="UTF-8"?>
<feature
      id="org.jkiss.dbeaver.rcp.feature"
      label="%featureName"
<<<<<<< HEAD
      version="2.1.128.qualifier"
=======
      version="2.1.129.qualifier"
>>>>>>> e95efd96
      provider-name="%providerName">

    <description>
      %description
    </description>

    <copyright>
      %copyright
    </copyright>

    <license url="%licenseURL">
      %license
    </license>

<!--
    <includes id="org.eclipse.rcp" version="0.0.0"/>

    <plugin id="com.ibm.icu.base" download-size="0" install-size="0" version="0.0.0" unpack="false"/>
    <plugin id="org.eclipse.draw2d" download-size="0" install-size="0" version="0.0.0" unpack="false"/>
    <plugin id="org.eclipse.gef" download-size="0" install-size="0" version="0.0.0" unpack="false"/>
-->

    <requires>
        <import plugin="org.eclipse.core.runtime" version="3.7" match="greaterOrEqual"/>
    </requires>

    <plugin id="com.ibm.icu.base" download-size="0" install-size="0" version="0.0.0" unpack="false"/>

    <plugin id="javax.annotation" download-size="0" install-size="0" version="0.0.0" unpack="false"/>
    <plugin id="javax.inject" download-size="0" install-size="0" version="0.0.0" unpack="false"/>

    <plugin id="org.w3c.css.sac" download-size="0" install-size="0" version="0.0.0" unpack="false"/>

    <plugin id="org.apache.batik.css" download-size="0" install-size="0" version="0.0.0" unpack="false"/>
    <plugin id="org.apache.batik.util" download-size="0" install-size="0" version="0.0.0" unpack="false"/>

    <plugin id="org.apache.commons.io" download-size="0" install-size="0" version="0.0.0" unpack="false"/>

    <plugin id="org.eclipse.compare.core" download-size="0" install-size="0" version="0.0.0" unpack="false"/>
    <plugin id="org.eclipse.core.commands" download-size="0" install-size="0" version="0.0.0" unpack="false"/>
    <plugin id="org.eclipse.core.contenttype" download-size="0" install-size="0" version="0.0.0" unpack="false"/>
    <plugin id="org.eclipse.core.databinding" download-size="0" install-size="0" version="0.0.0" unpack="false"/>
    <plugin id="org.eclipse.core.databinding.observable" download-size="0" install-size="0" version="0.0.0" unpack="false"/>
    <plugin id="org.eclipse.core.databinding.property" download-size="0" install-size="0" version="0.0.0" unpack="false"/>
    <plugin id="org.eclipse.core.expressions" download-size="0" install-size="0" version="0.0.0" unpack="false"/>
    <plugin id="org.eclipse.core.filesystem" download-size="0" install-size="0" version="0.0.0" unpack="false"/>
    <plugin id="org.eclipse.core.jobs" download-size="0" install-size="0" version="0.0.0" unpack="false"/>
    <plugin id="org.eclipse.core.resources" download-size="0" install-size="0" version="0.0.0" unpack="false"/>
    <plugin id="org.eclipse.e4.core.commands" download-size="0" install-size="0" version="0.0.0" unpack="false"/>
    <plugin id="org.eclipse.e4.core.contexts" download-size="0" install-size="0" version="0.0.0" unpack="false"/>
    <plugin id="org.eclipse.e4.core.di" download-size="0" install-size="0" version="0.0.0" unpack="false"/>
    <plugin id="org.eclipse.e4.core.di.extensions" download-size="0" install-size="0" version="0.0.0" unpack="false"/>
    <plugin id="org.eclipse.e4.core.services" download-size="0" install-size="0" version="0.0.0" unpack="false"/>
    <plugin id="org.eclipse.e4.ui.bindings" download-size="0" install-size="0" version="0.0.0" unpack="false"/>
    <plugin id="org.eclipse.e4.ui.css.core" download-size="0" install-size="0" version="0.0.0" unpack="false"/>
    <plugin id="org.eclipse.e4.ui.css.swt" download-size="0" install-size="0" version="0.0.0" unpack="false"/>
    <plugin id="org.eclipse.e4.ui.css.swt.theme" download-size="0" install-size="0" version="0.0.0" unpack="false"/>
    <plugin id="org.eclipse.e4.ui.di" download-size="0" install-size="0" version="0.0.0" unpack="false"/>
    <plugin id="org.eclipse.e4.ui.model.workbench" download-size="0" install-size="0" version="0.0.0" unpack="false"/>
    <plugin id="org.eclipse.e4.ui.services" download-size="0" install-size="0" version="0.0.0" unpack="false"/>
    <plugin id="org.eclipse.e4.ui.widgets" download-size="0" install-size="0" version="0.0.0" unpack="false"/>
    <plugin id="org.eclipse.e4.ui.workbench" download-size="0" install-size="0" version="0.0.0" unpack="false"/>
    <plugin id="org.eclipse.e4.ui.workbench.renderers.swt" download-size="0" install-size="0" version="0.0.0" unpack="false"/>
    <plugin id="org.eclipse.e4.ui.workbench.renderers.swt.cocoa" os="macosx" download-size="0" install-size="0" version="0.0.0" fragment="true" unpack="false"/>
    <plugin id="org.eclipse.e4.ui.workbench3" download-size="0" install-size="0" version="0.0.0" unpack="false"/>
    <plugin id="org.eclipse.e4.ui.workbench.swt" download-size="0" install-size="0" version="0.0.0" unpack="false"/>
    <plugin id="org.eclipse.e4.ui.workbench.addons.swt" download-size="0" install-size="0" version="0.0.0" unpack="false"/>

    <plugin id="org.eclipse.emf.common" download-size="0" install-size="0" version="0.0.0" unpack="false"/>
    <plugin id="org.eclipse.emf.ecore" download-size="0" install-size="0" version="0.0.0" unpack="false"/>
    <plugin id="org.eclipse.emf.ecore.change" download-size="0" install-size="0" version="0.0.0" unpack="false"/>
    <plugin id="org.eclipse.emf.ecore.xmi" download-size="0" install-size="0" version="0.0.0" unpack="false"/>
    <plugin id="org.apache.felix.scr" download-size="0" install-size="0" version="0.0.0" unpack="false"/>
    <plugin id="org.eclipse.equinox.app" download-size="0" install-size="0" version="0.0.0" unpack="false"/>
    <plugin id="org.eclipse.equinox.bidi" download-size="0" install-size="0" version="0.0.0" unpack="false"/>
    <plugin id="org.eclipse.equinox.common" download-size="0" install-size="0" version="0.0.0" unpack="false"/>
    <plugin id="org.eclipse.equinox.event" download-size="0" install-size="0" version="0.0.0" unpack="false"/>
    <plugin id="org.eclipse.equinox.launcher" download-size="0" install-size="0" version="0.0.0" unpack="false"/>
    <plugin id="org.eclipse.equinox.preferences" download-size="0" install-size="0" version="0.0.0" unpack="false"/>
    <plugin id="org.eclipse.equinox.registry" download-size="0" install-size="0" version="0.0.0" unpack="false"/>
    <plugin id="org.eclipse.equinox.simpleconfigurator" download-size="0" install-size="0" version="0.0.0" unpack="false"/>
<!--    Was removed in 2019-12? -->
<!--    <plugin id="org.eclipse.equinox.util" download-size="0" install-size="0" version="0.0.0" unpack="false"/>-->
    <plugin id="org.eclipse.help" download-size="0" install-size="0" version="0.0.0" unpack="false"/>
    <plugin id="org.eclipse.jface" download-size="0" install-size="0" version="0.0.0" unpack="false"/>
    <plugin id="org.eclipse.jface.databinding" download-size="0" install-size="0" version="0.0.0" unpack="false"/>
    <plugin id="org.eclipse.jface.notifications" download-size="0" install-size="0" version="0.0.0" unpack="false"/>
    <plugin id="org.eclipse.jface.text" download-size="0" install-size="0" version="0.0.0" unpack="false"/>
    <plugin id="org.eclipse.osgi" download-size="0" install-size="0" version="0.0.0" unpack="false"/>
    <plugin id="org.eclipse.osgi.services" download-size="0" install-size="0" version="0.0.0" unpack="false"/>
    <plugin id="org.eclipse.osgi.compatibility.state" download-size="0" install-size="0" version="0.0.0" unpack="false"/>
    <plugin id="org.eclipse.swt" download-size="0" install-size="0" version="0.0.0" unpack="false"/>

    <plugin id="org.eclipse.text" download-size="0" install-size="0" version="0.0.0" unpack="false"/>
    <plugin id="org.eclipse.ui" download-size="0" install-size="0" version="0.0.0" unpack="false"/>
    <plugin id="org.eclipse.ui.forms" download-size="0" install-size="0" version="0.0.0" unpack="false"/>
    <plugin id="org.eclipse.ui.views" download-size="0" install-size="0" version="0.0.0" unpack="false"/>
    <plugin id="org.eclipse.ui.views.log" download-size="0" install-size="0" version="0.0.0" unpack="false"/>
    <plugin id="org.eclipse.ui.workbench" download-size="0" install-size="0" version="0.0.0" unpack="false"/>
    <plugin id="org.eclipse.ui.workbench.texteditor" download-size="0" install-size="0" version="0.0.0" unpack="false"/>

    <plugin id="org.eclipse.ui.intro" download-size="0" install-size="0" version="0.0.0" unpack="false"/>
    <plugin id="org.eclipse.ui.themes" download-size="0" install-size="0" version="0.0.0"/>

    <plugin id="org.eclipse.update.configurator" download-size="0" install-size="0" version="0.0.0"/>

    <plugin id="com.sun.jna" download-size="0" install-size="0" version="0.0.0"/>
    <plugin id="com.sun.jna.platform" download-size="0" install-size="0" version="0.0.0"/>

    <!-- Quick search. Includes minimized ant bundle. -->

<!--    <plugin id="org.apache.ant" download-size="0" install-size="0" version="0.0.0"/>-->
    <plugin id="org.eclipse.text.quicksearch" download-size="0" install-size="0" version="0.0.0"/>

    <!-- GEF -->

    <!-- IDE plugin -->

    <plugin id="org.eclipse.ui.ide" download-size="0" install-size="0" version="0.0.0" unpack="false"/>
    <plugin id="org.eclipse.ui.editors" download-size="0" install-size="0" version="0.0.0"/>

    <!-- Eclipse Mars additions -->

    <plugin id="org.eclipse.e4.core.di.annotations" download-size="0" install-size="0" version="0.0.0" unpack="false"/>
    <plugin id="org.eclipse.e4.emf.xpath" download-size="0" install-size="0" version="0.0.0" unpack="false"/>
    <plugin id="org.apache.commons.jxpath" download-size="0" install-size="0" version="0.0.0" unpack="false"/>

    <!-- 3rd party -->

    <plugin id="com.jcraft.jsch" download-size="0" install-size="0" version="0.0.0" unpack="false"/>
    <plugin id="org.apache.commons.logging" download-size="0" install-size="0" version="0.0.0" unpack="false"/>
    <plugin id="org.objectweb.asm" download-size="0" install-size="0" version="0.0.0" unpack="false"/>

    <!-- OS dependent -->

<!--
    <plugin id="org.eclipse.core.resources.win32.x86" os="win32" arch="x86" download-size="0" install-size="0" version="0.0.0" fragment="true" unpack="false"/>
    <plugin id="org.eclipse.core.filesystem.win32.x86" os="win32" arch="x86" download-size="0" install-size="0" version="0.0.0" fragment="true" unpack="false"/>
    <plugin id="org.eclipse.swt.win32.win32.x86" os="win32" ws="win32" arch="x86" download-size="0" install-size="0" version="0.0.0" fragment="true" unpack="false"/>
-->

    <plugin id="org.eclipse.core.resources.win32.x86_64" os="win32" arch="x86_64" download-size="0" install-size="0" version="0.0.0" fragment="true" unpack="false"/>
    <plugin id="org.eclipse.core.filesystem.win32.x86_64" os="win32" arch="x86_64" download-size="0" install-size="0" version="0.0.0" fragment="true" unpack="false"/>
    <plugin id="org.eclipse.swt.win32.win32.x86_64" os="win32" ws="win32" arch="x86_64" download-size="0" install-size="0" version="0.0.0" fragment="true" unpack="false"/>

<!--
    <plugin id="org.eclipse.core.filesystem.linux.x86" os="linux" arch="x86" download-size="0" install-size="0" version="0.0.0" fragment="true" unpack="false"/>
    <plugin id="org.eclipse.swt.gtk.linux.x86" os="linux" ws="gtk" arch="x86" download-size="0" install-size="0" version="0.0.0" fragment="true" unpack="false"/>
-->

    <plugin id="org.eclipse.core.filesystem.linux.x86_64" os="linux" arch="x86_64" download-size="0" install-size="0" version="0.0.0" fragment="true" unpack="false"/>
    <plugin id="org.eclipse.swt.gtk.linux.x86_64" os="linux" ws="gtk" arch="x86_64" download-size="0" install-size="0" version="0.0.0" fragment="true" unpack="false"/>

    <plugin id="org.eclipse.core.filesystem.macosx" os="macosx" download-size="0" install-size="0" version="0.0.0" fragment="true" unpack="false"/>
    <plugin id="org.eclipse.swt.cocoa.macosx.x86_64" os="macosx" ws="cocoa" arch="x86_64" download-size="0" install-size="0" version="0.0.0" fragment="true" unpack="false"/>

</feature><|MERGE_RESOLUTION|>--- conflicted
+++ resolved
@@ -2,11 +2,7 @@
 <feature
       id="org.jkiss.dbeaver.rcp.feature"
       label="%featureName"
-<<<<<<< HEAD
-      version="2.1.128.qualifier"
-=======
       version="2.1.129.qualifier"
->>>>>>> e95efd96
       provider-name="%providerName">
 
     <description>
